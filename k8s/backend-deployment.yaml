apiVersion: apps/v1
kind: Deployment
metadata:
  name: simplesim-backend
  namespace: simplesim
  labels:
    app: simplesim-backend
    version: v1
spec:
  replicas: 2
  selector:
    matchLabels:
      app: simplesim-backend
  template:
    metadata:
      labels:
        app: simplesim-backend
        version: v1
    spec:
      nodeSelector:
        node-type: "x86-spot"
        capacity-type: "spot"
      tolerations:
        - key: "karpenter.sh/capacity-type"
          operator: Equal
          value: "spot"
          effect: NoSchedule
        - key: "kubernetes.io/arch"
          operator: Equal
          value: "amd64"
          effect: NoSchedule
        - key: "node-type"
          operator: Equal
          value: "x86-spot"
          effect: NoSchedule
      containers:
<<<<<<< HEAD
        - name: simplesim-backend
          image: 723216754178.dkr.ecr.eu-west-1.amazonaws.com/simplesim-backend:8d242a56
=======
        - name: backend
          image: 723216754178.dkr.ecr.eu-west-1.amazonaws.com/simplesim-backend:6f3b974c
>>>>>>> 8d242a56
          ports:
            - containerPort: 8000
          env:
            - name: PYTHONPATH
              value: "/app"
          resources:
            requests:
              memory: "1Gi"
              cpu: "500m"
            limits:
              memory: "2Gi"
              cpu: "1"
          livenessProbe:
            httpGet:
              path: /health
              port: 8000
            initialDelaySeconds: 30
            periodSeconds: 10
          readinessProbe:
            httpGet:
              path: /health
              port: 8000
            initialDelaySeconds: 5
            periodSeconds: 5
<<<<<<< HEAD
=======
            timeoutSeconds: 3
            failureThreshold: 3
>>>>>>> 8d242a56
<|MERGE_RESOLUTION|>--- conflicted
+++ resolved
@@ -34,13 +34,8 @@
           value: "x86-spot"
           effect: NoSchedule
       containers:
-<<<<<<< HEAD
-        - name: simplesim-backend
+        - name: backend
           image: 723216754178.dkr.ecr.eu-west-1.amazonaws.com/simplesim-backend:8d242a56
-=======
-        - name: backend
-          image: 723216754178.dkr.ecr.eu-west-1.amazonaws.com/simplesim-backend:6f3b974c
->>>>>>> 8d242a56
           ports:
             - containerPort: 8000
           env:
@@ -65,8 +60,5 @@
               port: 8000
             initialDelaySeconds: 5
             periodSeconds: 5
-<<<<<<< HEAD
-=======
             timeoutSeconds: 3
-            failureThreshold: 3
->>>>>>> 8d242a56
+            failureThreshold: 3